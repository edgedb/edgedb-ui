--- conflicted
+++ resolved
@@ -26,16 +26,7 @@
 }
 
 $breakpoints: (
-<<<<<<< HEAD
-  xs: 320px,
-  sm: 768px,
-  md: 1024px,
-  lg: 1440px,
-  xl: 1920px,
-  xxl: 2560px,
-=======
   mobile: 768px,
->>>>>>> d6affba3
 );
 
 @mixin breakpoint($breakpoint) {
@@ -53,19 +44,8 @@
   }
 }
 
-<<<<<<< HEAD
-@mixin breakpointMobileFirst($breakpoint) {
-  @if map-has-key($breakpoints, $breakpoint) {
-    $breakpoint-value: map-get($breakpoints, $breakpoint);
-    @media (min-width: #{$breakpoint-value}) {
-      @content;
-    }
-  } @else {
-    @warn 'Invalid breakpoint: #{$breakpoint}.';
-=======
 @mixin isMobile {
   @media (max-width: 767.5px) {
     @content;
->>>>>>> d6affba3
   }
 }