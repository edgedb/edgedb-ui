import {observer} from "mobx-react-lite";
import {AnyModel, getTypeInfo, ModelClass, ModelTypeInfo} from "mobx-keystone";
import {ErrorBoundary, FallbackProps} from "react-error-boundary";

import cn from "@edgedb/common/utils/classNames";
import Button from "@edgedb/common/ui/button";
import {BaseTabBarProps} from "@edgedb/common/ui/navtabs/interfaces";
import {MobileNavTabs} from "@edgedb/common/ui/navtabs/mobile";
import {useIsMobile} from "@edgedb/common/hooks/useMobile";
import {VerticalTabBar} from "@edgedb/common/ui/verticalTabBar";

import {useInstanceState} from "../../state/instance";
import {DatabaseStateContext, useDatabaseState} from "../../state/database";
import {useDBRouter} from "../../hooks/dbRoute";

import styles from "./databasePage.module.scss";

import {SessionStateBar, SessionStateButton} from "../sessionState";
import {ErrorPage} from "../errorPage";
import {WarningIcon} from "../../icons";

export interface DatabaseTabSpec {
  path: string;
  allowNested?: boolean;
  label: string;
  icon: (active: boolean) => JSX.Element;
  usesSessionState: boolean;
  state?: ModelClass<AnyModel>;
  element: JSX.Element;
}

interface DatabasePageProps {
  databaseName: string;
  tabs: DatabaseTabSpec[];
  mobileMenu?: JSX.Element;
}

export default observer(function DatabasePageLoadingWrapper(
  props: DatabasePageProps
) {
  const instanceState = useInstanceState();
  const {gotoInstancePage} = useDBRouter();

  if (!instanceState.databases) {
    return (
      <div className={cn(styles.card, styles.loadingState)}>
        Fetching instance info...
      </div>
    );
  }

  if (!instanceState.databases.includes(props.databaseName)) {
    return (
      <ErrorPage
        title="Database doesn't exist"
        actions={
          <Button
            className={styles.greenButton}
            label="Go back to database list"
            onClick={() => gotoInstancePage()}
            style="square"
            size="large"
          />
        }
      >
        The database '{props.databaseName}' does not exist.
      </ErrorPage>
    );
  }

  return <DatabasePageContent {...props} />;
});

function ErrorFallback({error}: FallbackProps) {
  const errorDetails = `${error.name}: ${error.message}\n\nTraceback:\n${error.stack}`;

  return (
    <div className={styles.errorFallback}>
      <h2>
        <WarningIcon />
        Something went wrong rendering this view
      </h2>
      <p>
        Please consider opening an issue at{" "}
        <a href="https://github.com/edgedb/edgedb-studio/issues/new">
          https://github.com/edgedb/edgedb-studio/issues/new
        </a>{" "}
        with the error details below.
      </p>
      <div className={styles.errorDetails}>
        Error Details:
        <button onClick={() => navigator.clipboard?.writeText(errorDetails)}>
          Copy
        </button>
      </div>
      <pre>{errorDetails}</pre>
    </div>
  );
}

const DatabasePageContent = observer(function DatabasePageContent({
  databaseName,
  tabs,
  mobileMenu,
}: DatabasePageProps) {
  const instanceState = useInstanceState();

  const dbState = instanceState.getDatabasePageState(databaseName, tabs);

  const {currentPath, navigate} = useDBRouter();
  const isMobile = useIsMobile();

  const currentTabId = currentPath[1] ?? "";
  const activeTab = tabs.find((tab) => tab.path === currentTabId);

  if (!activeTab) {
    navigate(currentPath[0], true);
  } else if (!activeTab.allowNested && currentPath.length > 2) {
    navigate(currentPath.slice(0, 2).join("/"), true);
  }

  return (
    <DatabaseStateContext.Provider value={dbState}>
      <SessionStateButton />

      <div className={cn(styles.databasePage, {[styles.mobile]: isMobile})}>
        <SessionStateBar
          className={styles.sessionBar}
          active={tabs.find((t) => t.path === currentTabId)?.usesSessionState}
        />
        <TabBar
          tabs={tabs}
          hide={dbState.sessionState.panelOpen}
          isMobile={isMobile}
          mobileMenu={mobileMenu}
        />
        <div className={styles.tabContent}>
          {activeTab ? (
            <ErrorBoundary
              key={activeTab.path}
              FallbackComponent={ErrorFallback}
            >
              {activeTab.element}
            </ErrorBoundary>
          ) : null}
        </div>
      </div>
    </DatabaseStateContext.Provider>
  );
});

interface TabBarProps {
  tabs: DatabaseTabSpec[];
  isMobile: boolean;
  hide?: boolean;
  mobileMenu?: JSX.Element;
}

const TabBar = observer(function TabBar({
  tabs,
  isMobile,
  hide,
  mobileMenu,
}: TabBarProps) {
  const dbState = useDatabaseState();

  const {currentPath, navigate} = useDBRouter();

  const currentTabId = currentPath[1] ?? "";

<<<<<<< HEAD
  const props = {
=======
  const props: BaseTabBarProps = {
>>>>>>> 0d1e0818
    className: cn(styles.tabbar, {[styles.hide]: !!hide}),
    tabs: tabs.map((tab) => ({
      id: tab.path,
      icon: tab.icon,
      label: tab.label,
      loading:
        dbState.loadingTabs.get(
          (getTypeInfo(tab.state) as ModelTypeInfo).modelType
        ) === true,
    })),
    currentTabId: currentTabId,
    Link: ({to, ...props}) => (
      <a
        {...props}
        href={[
          ...(currentPath.length > 1
            ? Array(currentPath.length - 2).fill("..")
            : []),
          currentPath[0],
          to,
        ].join("/")}
        onClick={(e) => {
          e.preventDefault();
          navigate(`${currentPath[0]}/${to}`);
        }}
      />
    ),
<<<<<<< HEAD
  } satisfies BaseTabBarProps;
=======
  };
>>>>>>> 0d1e0818

  return isMobile ? (
    <MobileNavTabs {...props} extraMenu={mobileMenu} />
  ) : (
    <VerticalTabBar
      {...props}
      onTabChange={(tab) => navigate(`${currentPath[0]}/${tab.id}`)}
    />
  );
});<|MERGE_RESOLUTION|>--- conflicted
+++ resolved
@@ -168,11 +168,7 @@
 
   const currentTabId = currentPath[1] ?? "";
 
-<<<<<<< HEAD
-  const props = {
-=======
   const props: BaseTabBarProps = {
->>>>>>> 0d1e0818
     className: cn(styles.tabbar, {[styles.hide]: !!hide}),
     tabs: tabs.map((tab) => ({
       id: tab.path,
@@ -200,11 +196,7 @@
         }}
       />
     ),
-<<<<<<< HEAD
-  } satisfies BaseTabBarProps;
-=======
   };
->>>>>>> 0d1e0818
 
   return isMobile ? (
     <MobileNavTabs {...props} extraMenu={mobileMenu} />
