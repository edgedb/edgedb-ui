@import "@edgedb/common/mixins.scss";

.sessionState {
  display: flex;
  align-items: center;
}

.stateButton {
  position: relative;
  display: flex;
  align-items: center;
  font-weight: 600;
  color: var(--font-inactive-gray);
  white-space: nowrap;
  padding: 6px 10px;
  border-radius: 4px;
  cursor: pointer;

  .icon {
    fill: var(--font-inactive-gray);
    margin-right: 8px;
  }

  .chevron {
    margin-left: 8px;
    color: var(--font-inactive-gray);
    path {
      stroke-width: 1px;
    }
  }

  .tabArrow {
    position: absolute;
    fill: #e9e9e9;
    left: calc(50% - 15px);
    top: calc(100% + 3px);
    pointer-events: none;
    opacity: 0;
    transition: opacity 0s 0.1s, fill 0.2s;

    @include darkTheme {
      fill: #2e2e2e;
    }
  }

  &:hover,
  &.open {
    background: var(--app-bg-gray);
    color: var(--font-active-gray);
    .icon {
      fill: var(--font-active-gray);
      margin-right: 8px;
    }

    .chevron {
      color: var(--font-active-gray);
    }
  }

  &.open {
    .chevron {
      transform: rotate(180deg);
    }

    .tabArrow {
      opacity: 1;
      transition-delay: 0s;
    }
  }

  &.panelOpen .tabArrow {
    fill: #f5f5f5;

    @include darkTheme {
      fill: #242424;
    }
  }
}

.sessionBarWrapper {
  height: 0;
  transition: height 0.2s;
}

.panelInner {
  position: relative;

  &:before {
    content: "";
    position: absolute;
    top: 0;
    left: 0;
    width: 100%;
    height: 0;
    background: #e9e9e9;
    border-radius: 8px;
    transition: height 0.2s;

    .barOpen & {
      height: 100%;
    }

    @include darkTheme {
      background: #2e2e2e;
    }
  }
}

.panelBg {
  position: absolute;
  background: #e9e9e9;
  height: calc(100% - 16px);
  left: 16px;
  right: 16px;
  top: 0;
  border-radius: 8px;
  pointer-events: none;
  opacity: 0;
  z-index: 0;
  transition: height 0.2s, left 0.2s, z-index 0s 0.2s, background 0.2s,
    opacity 0s 0.2s;

  .panelOpen & {
    opacity: 1;
    background: var(--app-panel-bg) !important;
    pointer-events: auto;
    z-index: 101;
    transition-delay: 0s;
  }

  @include darkTheme {
    background: #2e2e2e;
  }
}

.sessionBar {
  position: relative;
  display: flex;
  opacity: 0;
  pointer-events: none;
  transition: opacity 0.2s;

<<<<<<< HEAD
  @include breakpoint(sm) {
=======
  @include breakpoint(mobile) {
>>>>>>> d6affba3
    display: none;
  }

  .barOpen & {
    opacity: 1;
    transition-delay: 0.1s;
    pointer-events: auto;
  }

  .panelOpen & {
    z-index: 102;
    opacity: 0;
    pointer-events: none;
  }

  .chips {
    margin: 8px 0 0 8px;
    display: flex;
    flex-wrap: wrap;
    min-height: 34px;
    max-height: 68px;
    flex-grow: 1;
    overflow: hidden;
  }

  .openPanel {
    display: flex;
    padding: 8px;
    align-self: flex-start;
    cursor: pointer;
  }

  .emptySessionBar {
    opacity: 0.5;
    line-height: 26px;
    font-style: italic;
    margin-left: 8px;
  }

  .notActive & {
    .chips {
      opacity: 0.5;
    }

    .openPanel {
      opacity: 0;
      pointer-events: none;
    }
  }
}

.panelButton {
  background: #26c395;
  color: #fff;
  height: 26px;
  padding: 0 7px;
  display: flex;
  align-items: center;
  border-radius: 13px;
  cursor: pointer;

  span {
    font-weight: 500;
    font-size: 14px;
    margin-right: 6px;
  }

  svg {
    width: 12px;
    margin-top: 2px;
  }

  @include darkTheme {
    background: #0d805e;
    color: #141414;
  }
}

.chip {
  display: flex;
  background: #f7f7f7;
  padding-right: 10px;
  border-radius: 6px;
  line-height: 26px;
  font-family: "Roboto Mono", monospace;
  font-size: 13px;
  font-weight: 500;
  margin-right: 8px;
  margin-bottom: 8px;
  color: #808080;
  white-space: nowrap;
  overflow: hidden;

  .chipKind {
    width: 22px;
    background: #d3d3d3;
    display: flex;
    justify-content: center;
    font-weight: 700;
    font-size: 11px;
    color: #848484;
    text-transform: uppercase;
    padding-left: 2px;
    margin-right: 8px;

    @include darkTheme {
      background: #1b1b1b;
      color: #5d5d5d;
    }
  }

  .chipVal {
    max-width: 38ch;
    margin-left: 1ch;
    white-space: nowrap;
    text-overflow: ellipsis;
    overflow: hidden;
  }

  @include darkTheme {
    background: #242424;
    color: #bfbfbf;
  }
}

.editorPanel {
  position: absolute;
  top: 0;
  left: 16px;
  right: 16px;
  bottom: 16px;
  display: flex;
  opacity: 0;
  z-index: 0;
  pointer-events: none;
  transition: opacity 0.2s 0s, z-index 0s 0.2s;

  &.panelVisible {
    opacity: 1;
    z-index: 101;
    transition-delay: 0.1s, 0s;
  }
}

.editorPanelContent {
  display: flex;
  flex-direction: column;
  flex-grow: 1;
  pointer-events: auto;

  .closePanel {
    @extend .panelButton;
    position: absolute;
    top: 0;
    right: 0;
    margin: 8px;
  }

  .searchBar {
    height: 68px;
    flex-shrink: 0;
    display: flex;
    align-items: center;
    justify-content: center;

    .search {
      position: relative;
      margin: 8px;
      margin-bottom: 4px;
      display: flex;
      align-items: center;

      svg {
        position: absolute;
        stroke: #acacac;
        left: 8px;
        pointer-events: none;
      }

      input {
        background: var(--app-card-bg);
        border: 0;
        border-radius: 16px;
        outline: 0;
        color: inherit;
        font-family: "Inter", sans-serif;
        line-height: 32px;
        padding: 0 10px;
        padding-left: 32px;
        flex-grow: 1;
        cursor: pointer;

        &:focus {
          background: var(--app-bg);
        }
      }
    }
  }

  .grid {
    flex-grow: 1;
    display: grid;
    grid-template-columns: repeat(3, 1fr);
    padding: 0 8px;
    padding-bottom: 4px;
    min-height: 0;
  }

  .group {
    display: flex;
    flex-direction: column;
    min-width: 0;
    min-height: 0;

    &:first-child {
      margin-left: 8px;
    }

    .header {
      color: #808080;
      font-weight: 500;
      text-transform: uppercase;
      text-align: center;
      font-size: 13px;
      padding: 8px 16px 4px 8px;
    }
  }

  .listWrapper {
    min-height: 0;
    display: flex;
    flex-grow: 1;
  }

  .list {
    flex-grow: 1;
    overflow: auto;
    padding: 0 16px 0 8px;
    mask-image: linear-gradient(
      transparent 0px,
      #000 12px,
      #000 calc(100% - 12px),
      transparent 100%
    );

    @include hideScrollbar;
  }

  .listInner {
    padding: 12px 0 4px 0;
    display: flex;
    flex-direction: column;
    min-width: min-content;
  }

  .item {
    background: var(--app-card-bg);
    margin-bottom: 8px;
    padding: 8px;
    border-radius: 6px;
    font-family: "Roboto Mono", monospace;
    display: grid;
    grid-template-areas: "toggle header" "toggle value";
    grid-template-columns: auto 1fr;
    grid-template-rows: auto auto;
    outline: 2px solid transparent;
    outline-offset: -2px;
    transition: outline-color 1s linear;
    --inputBg: #fafafa;

    &.inactive {
      .itemValue {
        opacity: 0.6;
        pointer-events: none;
        font-weight: 500;
      }
    }

    &.highlighted {
      outline-color: #39d1a5;
      transition-duration: 0s;
    }

    @include darkTheme {
      --inputBg: #1f1f1f;
    }
  }

  .activeToggle {
    grid-area: toggle;
    margin-right: 8px;
  }

  .itemHeader {
    grid-area: header;
    margin-bottom: 8px;
    display: flex;
    flex-direction: column;
  }

  .headerInner {
    display: flex;
    flex-wrap: wrap;
  }

  .itemDesc {
    font-style: italic;
    margin-top: 6px;
    font-size: 14px;
    line-height: 16px;
    color: var(--font-inactive-gray);
  }

  .itemName {
    font-weight: 500;
    color: #4c4c4c;
    span {
      opacity: 0.7;
    }

    .nameMatch {
      opacity: 1;
      background: #49d8ad;
      border-radius: 2px;
    }

    @include darkTheme {
      color: #adadad;

      .nameMatch {
        background: #0b8a64;
      }
    }
  }

  .itemType {
    font-size: 14px;
    font-weight: 500;
    margin-left: 8px;
    color: #adadad;

    @include darkTheme {
      opacity: 0.5;
    }
  }

  .itemUpdate {
    margin-left: auto;
    color: #0ccb93;
    text-transform: uppercase;
    font-size: 13px;
    font-weight: 500;
    font-family: "Inter", sans-serif;

    &.disabled {
      opacity: 0.5;
      pointer-events: none;
    }
  }

  .itemValue {
    --select-option-color: #4c4c4c;
    --svg-color: #7d7d7d;
    grid-area: value;
    display: flex;
    align-items: center;
    min-height: 32px;
    min-width: 0;
    overflow-x: auto;

    @include hideScrollbar;

    @include darkTheme {
      --select-option-color: #adadad;
    }
  }

  .setNullButton {
    cursor: pointer;
    background: #fafafa;
    padding: 0 6px;
    margin-left: 8px;
    line-height: 32px;
    border-radius: 4px;
    align-self: flex-start;

    &.disabled {
      opacity: 0.5;
    }

    @include darkTheme {
      background: #141414;
    }
  }

  .emptyItem {
    display: flex;
    justify-content: center;
    padding: 12px;
    font-style: italic;
    opacity: 0.8;
    border: 2px dashed #e1e1e1;
    border-radius: 4px;
    margin: 12px 16px 0 8px;

    @include darkTheme {
      border-color: #4d4d4d;
    }
  }
}<|MERGE_RESOLUTION|>--- conflicted
+++ resolved
@@ -140,11 +140,7 @@
   pointer-events: none;
   transition: opacity 0.2s;
 
-<<<<<<< HEAD
-  @include breakpoint(sm) {
-=======
   @include breakpoint(mobile) {
->>>>>>> d6affba3
     display: none;
   }
 
