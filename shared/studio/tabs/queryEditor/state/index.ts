--- conflicted
+++ resolved
@@ -1,8 +1,4 @@
-<<<<<<< HEAD
-import {action, computed, observable} from "mobx";
-=======
 import {action, computed, observable, reaction} from "mobx";
->>>>>>> b5274040
 import {
   model,
   Model,
@@ -472,7 +468,6 @@
       });
       if (data.result) {
         if (data.status.toLowerCase() === "explain") {
-          console.log("BOZE", this.explainStateCache);
           this.explainStateCache.set(
             historyItem.$modelId,
             createExplainState(data.result[0])
