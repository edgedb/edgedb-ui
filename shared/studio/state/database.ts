--- conflicted
+++ resolved
@@ -224,23 +224,10 @@
       this.fetchingSchemaData = true;
 
       try {
-<<<<<<< HEAD
-        const [sdl, rawTypes] = yield* _await(
-          Promise.all([
-            conn.query(`describe schema as sdl`).then(({result, duration}) => {
-              return result![0] as string;
-            }),
-            conn.query(introspectionQuery).then(({result, duration}) => {
-              return result![0] as RawIntrospectionResult;
-            }),
-          ])
-=======
         const rawTypes = yield* _await(
-          conn.query(introspectionQuery).then(({result, duration}) => {
-            // console.log("types", duration);
+          conn.query(introspectionQuery).then(({result}) => {
             return result![0] as RawIntrospectionResult;
           })
->>>>>>> 9e00b9c0
         );
 
         const {
